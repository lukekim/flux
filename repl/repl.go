// Package repl implements the read-eval-print-loop for the command line flux query console.
package repl

import (
	"context"
	"fmt"
	"io/ioutil"
	"os"
	"os/signal"
	"path/filepath"
	"sort"
	"strings"
	"sync"
	"syscall"

	"github.com/c-bata/go-prompt"
	"github.com/influxdata/flux"
	"github.com/influxdata/flux/execute"
	"github.com/influxdata/flux/internal/spec"
<<<<<<< HEAD
	"github.com/influxdata/flux/interpreter"
	"github.com/influxdata/flux/lang/execdeps"
	"github.com/influxdata/flux/libflux/go/libflux"
	"github.com/influxdata/flux/memory"
	"github.com/influxdata/flux/runtime"
=======
>>>>>>> 34267385
	"github.com/influxdata/flux/semantic"
	"github.com/influxdata/flux/values"
)

type REPL struct {
	ctx  context.Context
	deps flux.Dependencies

	scope    values.Scope
	itrp     *interpreter.Interpreter
	analyzer *libflux.Analyzer
	importer interpreter.Importer

	cancelMu   sync.Mutex
	cancelFunc context.CancelFunc
}

var prelude = []string{
	"universe",
	"influxdata/influxdb",
}

func New(ctx context.Context, deps flux.Dependencies) *REPL {
	scope := values.NewScope()
	importer := runtime.StdLib()
	for _, p := range prelude {
		pkg, err := importer.ImportPackageObject(p)
		if err != nil {
			panic(err)
		}
		pkg.Range(scope.Set)
	}
	return &REPL{
		ctx:      ctx,
		deps:     deps,
		scope:    scope,
		itrp:     interpreter.NewInterpreter(nil),
		analyzer: libflux.NewAnalyzer("main"),
		importer: importer,
	}
}

func (r *REPL) Run() {
	p := prompt.New(
		r.input,
		r.completer,
		prompt.OptionPrefix("> "),
		prompt.OptionTitle("flux"),
	)
	sigs := make(chan os.Signal, 1)
	signal.Notify(sigs, syscall.SIGINT)
	go func() {
		for range sigs {
			r.cancel()
		}
	}()
	p.Run()
}

func (r *REPL) cancel() {
	r.cancelMu.Lock()
	defer r.cancelMu.Unlock()
	if r.cancelFunc != nil {
		r.cancelFunc()
		r.cancelFunc = nil
	}
}

func (r *REPL) setCancel(cf context.CancelFunc) {
	r.cancelMu.Lock()
	defer r.cancelMu.Unlock()
	r.cancelFunc = cf
}
func (r *REPL) clearCancel() {
	r.setCancel(nil)
}

func (r *REPL) completer(d prompt.Document) []prompt.Suggest {
	names := make([]string, 0, r.scope.Size())
	r.scope.Range(func(k string, v values.Value) {
		names = append(names, k)
	})
	sort.Strings(names)

	s := make([]prompt.Suggest, 0, len(names))
	for _, n := range names {
		if n == "_" || !strings.HasPrefix(n, "_") {
			s = append(s, prompt.Suggest{Text: n})
		}
	}
	if d.Text == "" || strings.HasPrefix(d.Text, "@") {
		root := "./" + strings.TrimPrefix(d.Text, "@")
		fluxFiles, err := getFluxFiles(root)
		if err == nil {
			for _, fName := range fluxFiles {
				s = append(s, prompt.Suggest{Text: "@" + fName})
			}
		}
		dirs, err := getDirs(root)
		if err == nil {
			for _, fName := range dirs {
				s = append(s, prompt.Suggest{Text: "@" + fName + string(os.PathSeparator)})
			}
		}
	}

	return prompt.FilterHasPrefix(s, d.GetWordBeforeCursor(), true)
}

func (r *REPL) Input(t string) error {
	return r.executeLine(t)
}

// input processes a line of input and prints the result.
func (r *REPL) input(t string) {
	if err := r.executeLine(t); err != nil {
		fmt.Println("Error:", err)
	}
}

<<<<<<< HEAD
func (r *REPL) Eval(t string) ([]interpreter.SideEffect, error) {
=======
// executeLine processes a line of input.
// If the input evaluates to a valid value, that value is returned.
func (r *REPL) executeLine(t string) error {
>>>>>>> 34267385
	if t == "" {
		return nil, nil
	}

	if t[0] == '@' {
		q, err := LoadQuery(t)
		if err != nil {
			return nil, err
		}
		t = q
	}

<<<<<<< HEAD
	pkg, err := r.analyzeLine(t)
	if err != nil {
		return nil, err
	}

	deps := execdeps.DefaultExecutionDependencies()
	r.ctx = deps.Inject(r.ctx)

	return r.itrp.Eval(r.ctx, pkg, r.scope, r.importer)
}

// executeLine processes a line of input.
// If the input evaluates to a valid value, that value is returned.
func (r *REPL) executeLine(t string) error {
	ses, err := r.Eval(t)
=======
	ses, scope, err := flux.Eval(r.ctx, t, func(ns values.Scope) {
		// copy values saved in the cached scope to the new interpreter's scope
		r.scope.Range(func(k string, v values.Value) {
			ns.Set(k, v)
		})
	})
>>>>>>> 34267385
	if err != nil {
		return err
	}

	for _, se := range ses {
		if _, ok := se.Node.(*semantic.ExpressionStatement); ok {
			if t, ok := se.Value.(*flux.TableObject); ok {
				now, ok := r.scope.Lookup("now")
				if !ok {
					return fmt.Errorf("now option not set")
				}
				ctx := r.deps.Inject(context.TODO())
				nowTime, err := now.Function().Call(ctx, nil)
				if err != nil {
					return err
				}
				s, err := spec.FromTableObject(r.ctx, t, nowTime.Time().Time())
				if err != nil {
					return err
				}
				if err := r.doQuery(r.ctx, s, r.deps); err != nil {
					return err
				}
			} else {
				fmt.Println(se.Value)
			}
		}
	}
	return nil
}

func (r *REPL) analyzeLine(t string) (*semantic.Package, error) {
	pkg, err := r.analyzer.Analyze(libflux.ParseString(t))
	if err != nil {
		return nil, err
	}

	bs, err := pkg.MarshalFB()
	if err != nil {
		return nil, err
	}
	return semantic.DeserializeFromFlatBuffer(bs)
}

func (r *REPL) doQuery(ctx context.Context, spec *flux.Spec, deps flux.Dependencies) error {
	// Setup cancel context
	ctx, cancelFunc := context.WithCancel(ctx)
	r.setCancel(cancelFunc)
	defer cancelFunc()
	defer r.clearCancel()

	c := Compiler{
		Spec: spec,
	}

	program, err := c.Compile(ctx, runtime.Default)
	if err != nil {
		return err
	}
	alloc := &memory.Allocator{}

	qry, err := program.Start(deps.Inject(ctx), alloc)
	if err != nil {
		return err
	}
	defer qry.Done()

	for result := range qry.Results() {
		tables := result.Tables()
		fmt.Println("Result:", result.Name())
		if err := tables.Do(func(tbl flux.Table) error {
			_, err := execute.NewFormatter(tbl, nil).WriteTo(os.Stdout)
			return err
		}); err != nil {
			return err
		}
	}
	qry.Done()
	return qry.Err()
}

func getFluxFiles(path string) ([]string, error) {
	return filepath.Glob(path + "*.flux")
}

func getDirs(path string) ([]string, error) {
	dir := filepath.Dir(path)
	files, err := ioutil.ReadDir(dir)
	if err != nil {
		return nil, err
	}
	dirs := make([]string, 0, len(files))
	for _, f := range files {
		if f.IsDir() {
			dirs = append(dirs, filepath.Join(dir, f.Name()))
		}
	}
	return dirs, nil
}

// LoadQuery returns the Flux query q, except for two special cases:
// if q is exactly "-", the query will be read from stdin;
// and if the first character of q is "@",
// the @ prefix is removed and the contents of the file specified by the rest of q are returned.
func LoadQuery(q string) (string, error) {
	if q == "-" {
		data, err := ioutil.ReadAll(os.Stdin)
		if err != nil {
			return "", err
		}
		return string(data), nil
	}

	if len(q) > 0 && q[0] == '@' {
		data, err := ioutil.ReadFile(q[1:])
		if err != nil {
			return "", err
		}

		return string(data), nil
	}

	return q, nil
}<|MERGE_RESOLUTION|>--- conflicted
+++ resolved
@@ -17,14 +17,10 @@
 	"github.com/influxdata/flux"
 	"github.com/influxdata/flux/execute"
 	"github.com/influxdata/flux/internal/spec"
-<<<<<<< HEAD
 	"github.com/influxdata/flux/interpreter"
-	"github.com/influxdata/flux/lang/execdeps"
 	"github.com/influxdata/flux/libflux/go/libflux"
 	"github.com/influxdata/flux/memory"
 	"github.com/influxdata/flux/runtime"
-=======
->>>>>>> 34267385
 	"github.com/influxdata/flux/semantic"
 	"github.com/influxdata/flux/values"
 )
@@ -145,13 +141,7 @@
 	}
 }
 
-<<<<<<< HEAD
 func (r *REPL) Eval(t string) ([]interpreter.SideEffect, error) {
-=======
-// executeLine processes a line of input.
-// If the input evaluates to a valid value, that value is returned.
-func (r *REPL) executeLine(t string) error {
->>>>>>> 34267385
 	if t == "" {
 		return nil, nil
 	}
@@ -164,15 +154,10 @@
 		t = q
 	}
 
-<<<<<<< HEAD
 	pkg, err := r.analyzeLine(t)
 	if err != nil {
 		return nil, err
 	}
-
-	deps := execdeps.DefaultExecutionDependencies()
-	r.ctx = deps.Inject(r.ctx)
-
 	return r.itrp.Eval(r.ctx, pkg, r.scope, r.importer)
 }
 
@@ -180,14 +165,6 @@
 // If the input evaluates to a valid value, that value is returned.
 func (r *REPL) executeLine(t string) error {
 	ses, err := r.Eval(t)
-=======
-	ses, scope, err := flux.Eval(r.ctx, t, func(ns values.Scope) {
-		// copy values saved in the cached scope to the new interpreter's scope
-		r.scope.Range(func(k string, v values.Value) {
-			ns.Set(k, v)
-		})
-	})
->>>>>>> 34267385
 	if err != nil {
 		return err
 	}
