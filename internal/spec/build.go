--- conflicted
+++ resolved
@@ -7,11 +7,6 @@
 
 	"github.com/influxdata/flux"
 	"github.com/influxdata/flux/interpreter"
-<<<<<<< HEAD
-	"github.com/influxdata/flux/lang/execdeps"
-=======
-	"github.com/influxdata/flux/values"
->>>>>>> 34267385
 	"github.com/opentracing/opentracing-go"
 )
 
@@ -141,11 +136,7 @@
 	s.Finish()
 
 	s, cctx := opentracing.StartSpanFromContext(ctx, "eval")
-<<<<<<< HEAD
-	sideEffects, _, err := runtime.Eval(cctx, astPkg)
-=======
-	sideEffects, scope, err := flux.EvalAST(cctx, astPkg, flux.SetNowOption(now))
->>>>>>> 34267385
+	sideEffects, scope, err := runtime.Eval(cctx, astPkg, flux.SetNowOption(now))
 	if err != nil {
 		return nil, err
 	}
